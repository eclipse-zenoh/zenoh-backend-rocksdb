#
# Copyright (c) 2022 ZettaScale Technology
#
# This program and the accompanying materials are made available under the
# terms of the Eclipse Public License 2.0 which is available at
# http://www.eclipse.org/legal/epl-2.0, or the Apache License, Version 2.0
# which is available at https://www.apache.org/licenses/LICENSE-2.0.
#
# SPDX-License-Identifier: EPL-2.0 OR Apache-2.0
#
# Contributors:
#   ZettaScale Zenoh Team, <zenoh@zettascale.tech>
#
[package]
name = "zenoh-backend-rocksdb"
version = "0.7.0-rc"
repository = "https://github.com/eclipse-zenoh/zenoh-backend-rocksdb"
homepage = "http://zenoh.io"
authors = [
  "kydos <angelo@icorsaro.net>",
  "Julien Enoch <julien@enoch.fr>",
  "Olivier Hécart <olivier.hecart@zettascale.tech>",
  "Luca Cominardi <luca.cominardi@zettascale.tech>",
  "Sreeja Nair <sreeja.nair@zettascale.tech>",
]
edition = "2018"
license = " EPL-2.0 OR Apache-2.0"
categories = ["network-programming", "database"]
description = "Backend for Zenoh using RocksDB"

[lib]
name = "zbackend_rocksdb"
crate-type = ["cdylib", "rlib"]

[dependencies]
async-std = "=1.12.0"
async-trait = "0.1.60"
env_logger = "0.10.0"
git-version = "0.3.5"
lazy_static = "1.4.0"
log = "0.4.17"
rocksdb = "0.18.0"
serde_json = "1.0.89"
<<<<<<< HEAD
uhlc = { git = "https://github.com/atolab/uhlc-rs.git", default-features = false } # TODO: Using github source until the no_std update gets released on crates.io
zenoh = { git = "https://github.com/sreeja/zenoh", branch="storage-refactor", features = [ "unstable" ] }
zenoh-codec = { git = "https://github.com/sreeja/zenoh", branch = "storage-refactor" }
zenoh-collections = { git = "https://github.com/sreeja/zenoh", branch="storage-refactor" }
zenoh-core = { git = "https://github.com/sreeja/zenoh", branch="storage-refactor" }
zenoh-protocol = { git = "https://github.com/sreeja/zenoh", branch="storage-refactor" }
zenoh-util = { git = "https://github.com/sreeja/zenoh", branch="storage-refactor" }
zenoh_backend_traits = { git = "https://github.com/sreeja/zenoh", branch="storage-refactor" }
=======
uhlc = "0.5.2"
zenoh = { git = "https://github.com/eclipse-zenoh/zenoh", branch = "master", features = ["unstable"] }
zenoh-codec = { git = "https://github.com/eclipse-zenoh/zenoh", branch = "master" }
zenoh-collections = { git = "https://github.com/eclipse-zenoh/zenoh", branch = "master" }
zenoh-core = { git = "https://github.com/eclipse-zenoh/zenoh", branch = "master" }
zenoh-protocol = { git = "https://github.com/eclipse-zenoh/zenoh", branch = "master" }
zenoh-util = { git = "https://github.com/eclipse-zenoh/zenoh", branch = "master" }
zenoh_backend_traits = { git = "https://github.com/eclipse-zenoh/zenoh", branch = "master" }
>>>>>>> 9270b1a3

[build-dependencies]
rustc_version = "0.4.0"

[package.metadata.deb]
name = "zenoh-backend-rocksdb"
maintainer = "zenoh-dev@eclipse.org"
copyright = "2022 ZettaScale Technology"
section = "net"
license-file = ["LICENSE", "0"]
depends = "zenoh-plugin-storage-manager (=0.7.0-rc)"<|MERGE_RESOLUTION|>--- conflicted
+++ resolved
@@ -41,25 +41,14 @@
 log = "0.4.17"
 rocksdb = "0.18.0"
 serde_json = "1.0.89"
-<<<<<<< HEAD
-uhlc = { git = "https://github.com/atolab/uhlc-rs.git", default-features = false } # TODO: Using github source until the no_std update gets released on crates.io
-zenoh = { git = "https://github.com/sreeja/zenoh", branch="storage-refactor", features = [ "unstable" ] }
-zenoh-codec = { git = "https://github.com/sreeja/zenoh", branch = "storage-refactor" }
-zenoh-collections = { git = "https://github.com/sreeja/zenoh", branch="storage-refactor" }
-zenoh-core = { git = "https://github.com/sreeja/zenoh", branch="storage-refactor" }
-zenoh-protocol = { git = "https://github.com/sreeja/zenoh", branch="storage-refactor" }
-zenoh-util = { git = "https://github.com/sreeja/zenoh", branch="storage-refactor" }
-zenoh_backend_traits = { git = "https://github.com/sreeja/zenoh", branch="storage-refactor" }
-=======
 uhlc = "0.5.2"
 zenoh = { git = "https://github.com/eclipse-zenoh/zenoh", branch = "master", features = ["unstable"] }
-zenoh-codec = { git = "https://github.com/eclipse-zenoh/zenoh", branch = "master" }
-zenoh-collections = { git = "https://github.com/eclipse-zenoh/zenoh", branch = "master" }
-zenoh-core = { git = "https://github.com/eclipse-zenoh/zenoh", branch = "master" }
-zenoh-protocol = { git = "https://github.com/eclipse-zenoh/zenoh", branch = "master" }
-zenoh-util = { git = "https://github.com/eclipse-zenoh/zenoh", branch = "master" }
-zenoh_backend_traits = { git = "https://github.com/eclipse-zenoh/zenoh", branch = "master" }
->>>>>>> 9270b1a3
+zenoh-codec = { git = "https://github.com/sreeja/zenoh", branch = "storage-refactor" }
+zenoh-collections = { git = "https://github.com/sreeja/zenoh", branch = "storage-refactor" }
+zenoh-core = { git = "https://github.com/sreeja/zenoh", branch = "storage-refactor" }
+zenoh-protocol = { git = "https://github.com/sreeja/zenoh", branch = "storage-refactor" }
+zenoh-util = { git = "https://github.com/sreeja/zenoh", branch = "storage-refactor" }
+zenoh_backend_traits = { git = "https://github.com/sreeja/zenoh", branch = "storage-refactor" }
 
 [build-dependencies]
 rustc_version = "0.4.0"
